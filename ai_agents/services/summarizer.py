--- conflicted
+++ resolved
@@ -39,11 +39,7 @@
     max_abstract_chars: int = 1200
     max_full_text_chars: int = 60000
     temperature: float = 0.4
-<<<<<<< HEAD
     max_output_tokens: int = 32768
-=======
-    max_output_tokens: int = 8192
->>>>>>> 8369c8fa
     mode: str = "quick"  # quick | global | focused | comprehensive
     focus_aspect: Optional[str] = None
     language: str = "en"
